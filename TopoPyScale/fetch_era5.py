--- conflicted
+++ resolved
@@ -20,7 +20,7 @@
 import shutil
 import glob
 
-<<<<<<< HEAD
+
 def retrieve_era5(product, startDate, endDate, eraDir, latN, latS, lonE, lonW, step, num_threads=10, surf_plev='surf', plevels=None, realtime=False, output_format='netcdf'):
     """ Sets up era5 surface retrieval.
     * Creates list of year/month pairs to iterate through.
@@ -243,217 +243,6 @@
         },
         target)
     print(target + " complete")
-=======
-def retrieve_era5(product, startDate, endDate, eraDir, latN, latS, lonE, lonW, step, num_threads=10, surf_plev='surf', plevels=None, realtime=False):
-	""" Sets up era5 surface retrieval.
-	* Creates list of year/month pairs to iterate through. 
-	* MARS retrievals are most efficient when subset by time. 
-	* Identifies preexisting downloads if restarted. 
-	* Calls api using parallel function.
-
-	Args:
-		product: "reanalysis" (HRES) or "ensemble_members" (EDA)
-		startDate:
-		endDate:
-		eraDir: directory to write output
-		latN: north latitude of bbox
-		latS: south latitude of bbox
-		lonE: easterly lon of bbox
-		lonW: westerly lon of bbox
-		step: timestep to use: 1, 3, 6
-		num_threads: number of threads to use for downloading data
-		surf_plev: download surface single level or pressure level product: 'surf' or 'plev'
-
-	Returns:
-		Monthly era surface files stored in disk.		 
-
-	"""
-	print('\n')
-	print('---> Loading ERA5 {} climate forcing'.format(surf_plev))
-	bbox = [str(latN), str(lonW), str(latS), str(lonE)]
-	time_step_dict = {'1H': ['00:00', '01:00', '02:00',
-							 '03:00', '04:00', '05:00',
-							 '06:00', '07:00', '08:00',
-							 '09:00', '10:00', '11:00',
-							 '12:00', '13:00', '14:00',
-							 '15:00', '16:00', '17:00',
-							 '18:00', '19:00', '20:00',
-							 '21:00', '22:00', '23:00'],
-					'3H': ['00:00', '03:00', '06:00', '09:00', '12:00', '15:00', '18:00', '21:00'],
-					'6H': ['00:00', '06:00', '12:00', '18:00']}
-
-	df = pd.DataFrame()
-	# date_range will make sure to include the month of the latest date (endDate) provided
-	df['dates'] = pd.date_range(startDate, pd.Timestamp(endDate)-pd.offsets.Day()+pd.offsets.MonthEnd(), freq='M', inclusive='both')
-	df['month'] = df.dates.dt.month
-	df['year'] = df.dates.dt.year
-	if surf_plev == 'surf':
-		df['dataset'] = 'reanalysis-era5-single-levels'
-		df['target_file'] = df.dates.apply(lambda x: eraDir + "SURF_%04d%02d.nc" % (x.year, x.month))
-	elif surf_plev == 'plev':
-		df['dataset'] = 'reanalysis-era5-pressure-levels'
-		df['target_file'] = df.dates.apply(lambda x: eraDir + "PLEV_%04d%02d.nc" % (x.year, x.month))
-		loc_list = []
-		loc_list.extend([plevels]*df.shape[0])
-		df['plevels'] = loc_list
-	else:
-		sys.exit('ERROR: surf_plev can only be surf or plev')
-	df['file_exist'] = 0
-	df.file_exist = df.target_file.apply(lambda x: os.path.isfile(x)*1)
-	df['step'] = step
-	df['time_steps'] = df.step.apply(lambda x: time_step_dict.get(x))
-	df['bbox'] = df.step.apply(lambda x: bbox)
-	df['product_type'] = product
-
-	print("Start = ", df.dates[0].strftime('%Y-%b'))
-	print("End = ", df.dates[len(df.dates) - 1].strftime('%Y-%b'))
-
-	if df.file_exist.sum() > 0:
-		print("ECWMF {} data found:".format(surf_plev.upper()))
-		print(df.target_file.loc[df.file_exist == 1].apply(lambda x: x.split('/')[-1]))
-
-	if (df.file_exist == 0).sum() > 0:
-		print("Downloading {} from ECWMF:".format(surf_plev.upper()))
-		print(df.target_file.loc[df.file_exist == 0].apply(lambda x: x.split('/')[-1]))
-
-	download = df.loc[df.file_exist == 0]
-	if download.shape[0] > 0:
-		# ans = input('---> Download ERA5 {} data? (y/n)'.format(surf_plev.upper()))
-		# if (ans.lower() == 'y') or (ans == '1'):
-		if surf_plev == 'surf':
-			pool = ThreadPool(num_threads)
-			pool.starmap(era5_request_surf, zip(list(download.dataset),
-												list(download.year),
-												list(download.month),
-												list(download.bbox),
-												list(download.target_file),
-												list(download.product_type),
-												list(download.time_steps)))
-			pool.close()
-			pool.join()
-		elif surf_plev == 'plev':
-			pool = ThreadPool(num_threads)
-			pool.starmap(era5_request_plev, zip(list(download.dataset),
-												list(download.year),
-												list(download.month),
-												list(download.bbox),
-												list(download.target_file),
-												list(download.product_type),
-												list(download.time_steps),
-												list(download.plevels)))
-			pool.close()
-			pool.join()
-		else:
-			sys.exit('ERROR: surf_plev can only be surf or plev')
-		#else:
-		#	sys.exit('ERROR: Some forcing files are missing given the date range provided\n ---> or implement a method to modify start/end date of project to file available')
-
-	if realtime:
-		if surf_plev == 'surf':
-			# redownload current month to catch missing days in realtime mode.
-			era5_realtime_surf(eraDir, df.dataset[0], df.bbox[0], df.product_type[0])
-
-		if surf_plev == 'plev':
-			# redownload current month to catch missing days in realtime mode.
-			era5_realtime_plev(eraDir, df.dataset[0], df.bbox[0], df.product_type[0], df.plevels[0])
-
-def era5_request_surf(dataset, year, month, bbox, target, product, time):
-	"""CDS surface api call
-
-	Args:
-		dataset (str): copernicus dataset (era5)
-		year (str or list): year of interest
-		month (str or list): month of interest
-		bbox (list): bonding box in lat-lon
-		target (str): filename
-		product (str): type of model run. defaul: reanalysis
-		time (str or list): hours for which to download data 
-
-	Returns:
-		Store to disk dataset as indicated
-
-	"""
-	c = cdsapi.Client()
-	c.retrieve(
-		dataset,
-		{'variable': ['geopotential', '2m_dewpoint_temperature', 'surface_thermal_radiation_downwards',
-					  'surface_solar_radiation_downwards','surface_pressure',
-					  'Total precipitation', '2m_temperature', 'TOA incident solar radiation',
-					  'friction_velocity', 'instantaneous_moisture_flux', 'instantaneous_surface_sensible_heat_flux'
-					  ],
-		 'product_type': product,
-		 "area": bbox,
-		 'year': year,
-		 'month': '%02d'%(month),
-		 'day': ['01', '02', '03',
-				 '04', '05', '06',
-				 '07', '08', '09',
-				 '10', '11', '12',
-				 '13', '14', '15',
-				 '16', '17', '18',
-				 '19', '20', '21',
-				 '22', '23', '24',
-				 '25', '26', '27',
-				 '28', '29', '30',
-				 '31'
-				 ],
-		 'time': time,
-		 'grid': "0.25/0.25",
-		 'format': 'netcdf'
-		 },
-		target)
-	print(target + " complete")
-
-def era5_request_plev(dataset, year, month, bbox, target, product, time, plevels):
-	"""CDS plevel api call
-	
-	Args:
-		dataset (str): copernicus dataset (era5)
-		year (str or list): year of interest
-		month (str or list): month of interest
-		bbox (list): bonding box in lat-lon
-		target (str): filename
-		product (str): type of model run. defaul: reanalysis
-		time (str or list): hours to query
-		plevels (str or list): pressure levels to query
-
-	Returns:
-		Store to disk dataset as indicated
-
-	"""
-	c = cdsapi.Client()
-	c.retrieve(
-		dataset,
-		{
-			'product_type': product,
-			'format': 'netcdf',
-			"area": bbox,
-			'variable': [
-				'geopotential', 'temperature', 'u_component_of_wind',
-				'v_component_of_wind', 'relative_humidity', 'specific_humidity'
-			],
-			'pressure_level': plevels,
-			'year': year,
-			'month': '%02d'%(month),
-			'day': [
-				'01', '02', '03',
-				'04', '05', '06',
-				'07', '08', '09',
-				'10', '11', '12',
-				'13', '14', '15',
-				'16', '17', '18',
-				'19', '20', '21',
-				'22', '23', '24',
-				'25', '26', '27',
-				'28', '29', '30',
-				'31'
-			],
-			'time': time,
-			'grid': "0.25/0.25",
-		},
-		target)
-	print(target + " complete")
->>>>>>> ac8d71ad
 
 
 def era5_realtime_surf(eraDir, dataset, bbox, product ):
