"""
Toposcale class definition

S. Filhol, September 2021

project/
    config.ini
    -> input/
        -> dem/
        -> climate/
    -> output/

"""
import glob
import os
import re
import shutil
import sys
from pathlib import Path

import matplotlib.pyplot as plt
import numpy as np
import pandas as pd
import xarray as xr
from munch import DefaultMunch
from sklearn.preprocessing import StandardScaler

from TopoPyScale import fetch_dem as fd
from TopoPyScale import fetch_era5 as fe
from TopoPyScale import solar_geom as sg
from TopoPyScale import topo_export as te
from TopoPyScale import topo_obs as tpo
from TopoPyScale import topo_param as tp
from TopoPyScale import topo_plot as tpl
from TopoPyScale import topo_scale as ta
from TopoPyScale import topo_sub as ts


class Topoclass(object):
    """
    A python class to bring the typical use-case of toposcale in a user friendly object
    """

    def __init__(self, config_file):

        try:
            with open(config_file, 'r') as f:
                self.config = DefaultMunch.fromYAML(f)
        except IOError:
            print('ERROR: config file does not exist. Check path.')

        if self.config.outputs.file.clean_outputs:
            # remove outputs directory because if results already exist this causes concat of netcdf files
            try:
                shutil.rmtree(self.config.project.directory + '/outputs/')
                print('---> Output directory cleaned')
            except:
                os.makedirs('/'.join((self.config.project.directory, 'outputs/')))

        # remove output fsm directory
        if self.config.outputs.file.clean_FSM:
            try:
                shutil.rmtree(self.config.project.directory + '/fsm_sims/')
                print('---> FSM directory cleaned')
            except:
                print("---> no FSM directory to clean")

            # remove output fsm directory
            try:
                shutil.rmtree(self.config.project.directory + '/ensemble/')
                print("---> Ensemble directory cleaned")
            except:
                print("---> no ensemble directory to clean")
        # check if tree directory exists. If not create it
        if not os.path.exists('/'.join((self.config.project.directory, 'inputs/'))):
            os.makedirs('/'.join((self.config.project.directory, 'inputs/')))
        if not os.path.exists('/'.join((self.config.project.directory, 'outputs/'))):
            os.makedirs('/'.join((self.config.project.directory, 'outputs/')))

        self.config.climate.path = self.config.project.directory + 'inputs/climate/'
        if not os.path.exists('/'.join((self.config.project.directory, 'inputs/climate/'))):
            os.makedirs('/'.join((self.config.project.directory, 'inputs/climate')))
        if not os.path.exists('/'.join((self.config.project.directory, 'inputs/climate/tmp/'))):
            os.makedirs('/'.join((self.config.project.directory, 'inputs/climate/tmp')))
        if not os.path.exists('/'.join((self.config.project.directory, 'outputs/tmp/'))):
            os.makedirs('/'.join((self.config.project.directory, 'outputs/tmp')))
        if not os.path.exists('/'.join((self.config.project.directory, 'outputs/downscaled'))):
            os.makedirs('/'.join((self.config.project.directory, 'outputs/downscaled')))

        self.config.dem.path = self.config.project.directory + '/inputs/dem/'
        if not os.path.exists('/'.join((self.config.project.directory, 'inputs/dem/'))):
            os.makedirs('/'.join((self.config.project.directory, 'inputs/dem')))

        self.config.dem.filepath = self.config.dem.path + self.config.dem.file
        if not os.path.isfile(self.config.dem.filepath):

            if self.config.project.extent is not None:
                self.config.project.extent = dict(zip(['latN', 'latS', 'lonW', 'lonE'], self.config.project.extent))
            else:
                print('ERROR: no extent provided. Must follow this format: [latN, latS, lonW, lonE]')
                sys.exit()

            fd.fetch_dem(self.config.dem.path, self.config.project.extent, self.config.dem.epsg, self.config.dem.file)
        else:
            print('\n---> DEM file found')

        if self.config.project.extent is not None:
            extent_NSWE = self.config.project.extent
            self.config.project.extent = dict(zip(['latN', 'latS', 'lonW', 'lonE'], extent_NSWE))
        else:
            # little routine extracting lat/lon extent from DEM
            self.config.project.extent = tp.get_extent_latlon(self.config.dem.filepath, self.config.dem.epsg)

        print(self.config.project.extent)
        print('Project lat/lon extent:\n')
        print('\t------------------------------')
        print('\t|        North:{}          |\n\t|West:{}          East:{}|\n\t|        South:{}          |'.format(
            np.round(self.config.project.extent.get('latN'), 1),
            np.round(self.config.project.extent.get('lonW'), 1),
            np.round(self.config.project.extent.get('lonE'), 1),
            np.round(self.config.project.extent.get('latS'), 1)))
        print('\t------------------------------')

        self.toposub = self.Toposub()
        self.plot = Plotting()
        self.ds_solar = None
        self.da_horizon = None

        self.toposub.dem_path = self.config.dem.filepath
        self.toposub.project_directory = self.config.project.directory

        if self.config.project.climate.lower() == 'era5':
            self.get_era5()

        if self.config.project.split.IO:
            self.time_splitter = self.TimeSplitter(self.config.project.start,
                                                   self.config.project.end,
                                                   self.config.project.split.time,
                                                   self.config.outputs.file.ds_solar,
                                                   self.config.outputs.file.downscaled_pt)

    def load_project(self):
        '''
        Function to load pre-existing TopoPyScale project saved in files
        '''
        if os.path.isfile(self.config.project.directory + 'outputs/' + self.config.outputs.file.df_centroids):
            self.toposub.df_centroids = pd.read_pickle(
                self.config.project.directory + 'outputs/' + self.config.outputs.file.df_centroids)
            print(f'---> Centroids file {self.config.outputs.file.df_centroids} exists and loaded')
        else:
            print(f'-> WARNING: Centroid file {self.config.outputs.file.df_centroids} not found')

        if os.path.isfile(self.config.project.directory + 'outputs/' + self.config.outputs.file.ds_param):
            self.toposub.ds_param = xr.open_dataset(
                self.config.project.directory + 'outputs/' + self.config.outputs.file.ds_param)
            print(f'---> DEM parameter file {self.config.outputs.file.ds_param} exists and loaded')
        else:
            print(f'-> WARNING: DEM parameter file {self.config.outputs.file.ds_param} not found')

        if os.path.isfile(self.config.project.directory + 'outputs/' + self.config.outputs.file.ds_solar):
            self.ds_solar = xr.open_dataset(
                self.config.project.directory + 'outputs/' + self.config.outputs.file.ds_solar)
            print(f'---> Solar file {self.config.outputs.file.ds_solar} exists and loaded')
        else:
            print(f'-> WARNING: Solar file {self.config.outputs.file.ds_solar} not found')

        if os.path.isfile(self.config.project.directory + 'outputs/' + self.config.outputs.file.da_horizon):
            self.da_horizon = xr.open_dataarray(
                self.config.project.directory + 'outputs/' + self.config.outputs.file.da_horizon)
            print(f'---> Horizon file {self.config.outputs.file.da_horizon} exists and loaded')
        else:
            print(f'-> WARNING: Horizon file {self.config.outputs.file.da_horizon} not found')

        flist = glob.glob(f'{self.config.project.directory}outputs/downscaled/{self.config.outputs.file.downscaled_pt}')
        if len(flist) > 0:
            print('---> Loading downscaled points \n ...')
            self.downscaled_pts = xr.open_mfdataset(
                f'{self.config.project.directory}outputs/downscaled/{self.config.outputs.file.downscaled_pt}',
                concat_dim='point_id',
                combine='nested',
                parallel=True)
            print(f'---> Downscaled point files {self.config.outputs.file.ds_param} exists and loaded')
        else:
            print(f'-> WARNING: Downscale point files {self.config.outputs.file.downscaled_pt} not found')

    class Toposub:
        """
        Sub-Class to initialize variables to store TopoSub variables
        """

        def __init__(self):
            self.dem_path = None
            self.project_directory = None
            self.ds_param = None
            self.df_centroids = None
            self.kmeans_obj = None
            self.scaler = None

        def plot_clusters_map(self, var='cluster_labels', cmap=plt.cm.hsv, figsize=(14, 10)):
            ts.plot_center_clusters(self.dem_path, self.ds_param, self.df_centroids, var=var, cmap=cmap,
                                    figsize=figsize)

        def write_landform(self):
            ts.write_landform(self.dem_path, self.ds_param, self.project_directory)

    def compute_dem_param(self):
        if os.path.isfile(self.config.project.directory + 'outputs/' + self.config.outputs.file.ds_param):
            self.toposub.ds_param = xr.open_dataset(
                self.config.project.directory + 'outputs/' + self.config.outputs.file.ds_param)
            print(f'---> DEM parameter file {self.config.outputs.file.ds_param} exists and loaded')
        else:
            self.toposub.ds_param = tp.compute_dem_param(self.config.dem.filepath,
                                                         fname=self.config.outputs.file.ds_param,
                                                         project_directory=self.config.project.directory)

    def search_optimum_number_of_clusters(self,
                                          cluster_range=np.arange(100, 1000, 200),
                                          scaler_type=StandardScaler(),
                                          plot=True):
        '''
        Function to test what would be an appropriate number of clusters
        Args:
            cluster_range (int array): numpy array or list of number of clusters to compute scores.

        Returns:

        '''
        print('---> Testing number of clusters')
        print(f'Computing scores for {cluster_range} clusters')
        df_param = ts.ds_to_indexed_dataframe(self.toposub.ds_param)
        print(f'Variables used in clustering: {list(df_param.columns.values)}')

        df_param = ts.ds_to_indexed_dataframe(self.toposub.ds_param)
        df_nclusters = ts.search_number_of_clusters(df_param,
                                                    method=self.config.sampling.toposub.clustering_method,
                                                    cluster_range=cluster_range,
                                                    features=self.config.sampling.toposub.clustering_features,
                                                    scaler_type=scaler_type,
                                                    plot=plot)

        # print to console stats about
        print(df_nclusters)

        return df_nclusters

    def extract_pts_param(self, method='nearest', **kwargs):
        """
        Function to use a list point as input rather than cluster centroids from DEM segmentation (topo_sub.py/self.clustering_dem()).

        Args:
            df (dataFrame):
            method (str): method of sampling
            **kwargs: pd.read_csv() parameters
        Returns:
        """
        self.toposub.df_centroids = pd.read_csv(
            self.config.project.directory + 'inputs/dem/' + self.config.sampling.points.csv_file, **kwargs)
        self.toposub.df_centroids['point_id'] = self.toposub.df_centroids.index.astype(int)
        self.toposub.df_centroids = tp.extract_pts_param(self.toposub.df_centroids, self.toposub.ds_param,
                                                         method=method)

    def extract_topo_cluster_param(self):
        """
        Function to segment a DEM in clusters and retain only the centroids of each cluster.

        :return:

        TODO:
        - try to migrate most code of this function to topo_sub.py as a function itself segment_topo()
        """
        df_param = ts.ds_to_indexed_dataframe(self.toposub.ds_param)
        df_scaled, self.toposub.scaler = ts.scale_df(df_param,
                                                     features=self.config.sampling.toposub.clustering_features)
        if self.config.sampling.toposub.clustering_method.lower() == 'kmean':
            self.toposub.df_centroids, self.toposub.kmeans_obj, df_param['cluster_labels'] = ts.kmeans_clustering(
                df_scaled,
                features=self.config.sampling.toposub.clustering_features,
                n_clusters=self.config.sampling.toposub.n_clusters,
                seed=self.config.sampling.toposub.random_seed)
        elif self.config.sampling.toposub.clustering_method.lower() == 'minibatchkmean':
            self.toposub.df_centroids, self.toposub.kmeans_obj, df_param[
                'cluster_labels'] = ts.minibatch_kmeans_clustering(
                df_scaled,
                n_clusters=self.config.sampling.toposub.n_clusters,
                features=self.config.sampling.toposub.clustering_features,
                n_cores=self.config.project.CPU_cores,
                seed=self.config.sampling.toposub.random_seed)
        else:
            print('ERROR: {} clustering method not available'.format(self.config.sampling.toposub.clustering_method))
        self.toposub.df_centroids = ts.inverse_scale_df(self.toposub.df_centroids, self.toposub.scaler,
                                                        features=self.config.sampling.toposub.clustering_features)

        # logic to add variables not used as clustering predictors into df_centroids
        feature_list = self.config.sampling.toposub.clustering_features.keys()
        flist = list(feature_list)
        flist.append('cluster_labels')
        if len(df_param.columns) > len(flist):
            tmp = df_param.groupby('cluster_labels').mean()
            for var in df_param.drop(flist, axis=1).columns:
                self.toposub.df_centroids[var] = tmp[var]
        self.toposub.df_centroids['point_id'] = self.toposub.df_centroids.index.astype(int)
        self.toposub.ds_param['cluster_labels'] = (
            ["y", "x"], np.reshape(df_param.cluster_labels.values, self.toposub.ds_param.slope.shape))

        # update file
        fname = self.config.project.directory + 'outputs/' + self.config.outputs.file.ds_param
        te.to_netcdf(self.toposub.ds_param, fname=fname)

        # update plotting class variable
        self.plot.ds_param = self.toposub.ds_param

    def extract_topo_param(self):
        """
        Function to select which 
        """
        if os.path.isfile(self.config.project.directory + 'outputs/' + self.config.outputs.file.df_centroids):
            self.toposub.df_centroids = pd.read_pickle(
                self.config.project.directory + 'outputs/' + self.config.outputs.file.df_centroids)
            print(f'---> Centroids file {self.config.outputs.file.df_centroids} exists and loaded')
        else:
            if self.config.sampling.method in ['points', 'point']:
                self.extract_pts_param()
            elif self.config.sampling.method == 'toposub':
                self.extract_topo_cluster_param()
            elif self.config.sampling.method == 'both':

                # implement the case one wann run both toposub and a list of points
                print('ERROR: method not yet implemented')

            else:
                print('ERROR: Extraction method not available')

            # Store dataframe to pickle
            self.toposub.df_centroids.to_pickle(
                self.config.project.directory + 'outputs/' + self.config.outputs.file.df_centroids)
            print(f'---> Centroids file {self.config.outputs.file.df_centroids} saved')

    class TimeSplitter():
        def __init__(self, start, end, period, ds_solar_fname, downscale_fname):
            self.start = start
            self.end = end
            self.period = period

            s = pd.date_range(self.start, self.end, freq=f'{self.period}YS')
            self.start_list = list(s.astype(str))
            self.end_list = list((s - pd.Timedelta('1D')).astype(str))[1:]
            self.end_list.append(end.strftime('%Y-%m-%d'))

            self.ds_solar_flist = self._flist_generator(ds_solar_fname)
            self.downscaled_flist = self._flist_generator(downscale_fname)

        def _flist_generator(self, fname):
            # function to creat list of filename
            fcom = fname.split('.')
            flist = []
            for i, start in enumerate(self.start_list):
                flist.append(f'{fcom[0]}_{start}_{self.end_list[i]}.{fcom[1]}')
            return flist

    def compute_solar_geometry(self):

        if self.config.project.split.IO:
            for i, start in enumerate(self.time_splitter.start_list):
                end = self.time_splitter.end_list[i]
                fname = self.config.project.directory + 'outputs/' + self.time_splitter.ds_solar_flist[i]

                if os.path.isfile(fname):
                    self.ds_solar = xr.open_dataset(fname, chunks='auto', engine='h5netcdf')
                    print(f'---> Solar file {self.time_splitter.ds_solar_flist[i]} exists and loaded')
                else:
                    self.ds_solar = sg.get_solar_geom(self.toposub.df_centroids,
                                                      start,
                                                      end,
                                                      self.config.climate[self.config.project.climate].timestep,
                                                      str(self.config.dem.epsg),
                                                      self.config.project.CPU_cores,
                                                      self.time_splitter.ds_solar_flist[i],
                                                      self.config.project.directory)

        else:
            fname = self.config.project.directory + 'outputs/' + self.config.outputs.file.ds_solar
            if os.path.isfile(fname):
                self.ds_solar = xr.open_dataset(fname, chunks='auto', engine='h5netcdf')
                print(f'---> Solar file {self.config.outputs.file.ds_solar} exists and loaded')
            else:
                self.ds_solar = sg.get_solar_geom(self.toposub.df_centroids,
                                                  self.config.project.start,
                                                  self.config.project.end,
                                                  self.config.climate[self.config.project.climate].timestep,
                                                  str(self.config.dem.epsg),
                                                  self.config.project.CPU_cores,
                                                  self.config.outputs.file.ds_solar,
                                                  self.config.project.directory)

    def compute_horizon(self):
        """
        Function to compute horizon angle and sample values for list of points
        """
        fname = self.config.project.directory + 'outputs/' + self.config.outputs.file.da_horizon
        if os.path.isfile(fname):
            self.da_horizon = xr.open_dataarray(fname, engine='h5netcdf')
            print(f'---> Horizon file {self.config.outputs.file.da_horizon} exists and loaded')
        else:
            self.da_horizon = tp.compute_horizon(self.config.dem.filepath,
                                                 self.config.dem.horizon_increments,
                                                 self.config.project.CPU_cores,
                                                 self.config.outputs.file.da_horizon,
                                                 self.config.project.directory)
        tgt_x = tp.xr.DataArray(self.toposub.df_centroids.x.values, dims="points")
        tgt_y = tp.xr.DataArray(self.toposub.df_centroids.y.values, dims="points")

        # In case horizon angles are computed after clustering
        if self.toposub.df_centroids is not None:
            for az in self.da_horizon.azimuth.values:
                self.toposub.df_centroids['hori_azi_' + str(az)] = self.da_horizon.sel(x=tgt_x,
                                                                                       y=tgt_y,
                                                                                       azimuth=az,
                                                                                       method='nearest').values.flatten()
            # update df_centroid file with horizons angle
            self.toposub.df_centroids.to_pickle(
                self.config.project.directory + 'outputs/' + self.config.outputs.file.df_centroids)
            print(f'---> Centroids file {self.config.outputs.file.df_centroids} updated with horizons')

    def downscale_climate(self):
        downscaled_dir = Path(self.config.project.directory, 'outputs', 'downscaled')
        f_pattern = self.config.outputs.file.downscaled_pt

        if '*' not in f_pattern:
            raise ValueError(
                f'The filepattern for the downscaled files does need to have a * in the name. You provided {f_pattern}')

        if self.config.project.split.IO:
            for i, start in enumerate(self.time_splitter.start_list):
                print()
                end = self.time_splitter.end_list[i]
                fname = self.time_splitter.downscaled_flist[i]

                self.ds_solar = None
                self.ds_solar = xr.open_dataset(
                    self.config.project.directory + 'outputs/' + self.time_splitter.ds_solar_flist[i])

                ta.downscale_climate(self.config.project.directory,
                                     self.toposub.df_centroids,
                                     self.da_horizon,
                                     self.ds_solar,
                                     self.config.dem.epsg,
                                     start,
                                     end,
                                     self.config.toposcale.interpolation_method,
                                     self.config.toposcale.LW_terrain_contribution,
                                     self.config.climate[self.config.project.climate].timestep,
                                     self.config.climate.precip_lapse_rate,
                                     fname,
                                     self.config.project.CPU_cores)

            # Concatenate time-splitted outputs along time-dimension
            # TODO: modify code below to concatenate to be parallelized.
            n_digits = len(str(self.toposub.df_centroids.index.max()))
            ds_list = []
            out_path_list = []

<<<<<<< HEAD
            # clean directory from files with the same downscaled output file pattern (so they get replaced)
            f_pattern_regex = f_pattern.replace('*', '\d+')
            existing_files = sorted(
                [file for file in downscaled_dir.glob('**/*') if re.match(f_pattern_regex, file.name)])
            for file in existing_files:
                file.unlink()
                print(f'existing file {file.name} removed.')

            for pt_id in self.toposub.df_centroids.point_id.values:
                print(f'Concatenating point {pt_id}')
                num = str(pt_id).zfill(n_digits)
                filename = Path(f_pattern.replace('*', num))
                ds = xr.open_mfdataset(Path(downscaled_dir, f'{filename.stem}*').as_posix())
                ds_list.append(ds)
                file = Path(downscaled_dir, filename)
                out_path_list.append(file)
                del ds
            xr.save_mfdataset(ds_list, out_path_list, engine='h5netcdf')
=======
            for pt_id in self.toposub.df_centroids.point_id.values:
                print(f'Concatenating point {pt_id}')
                num = str(pt_id).zfill(n_digits)
                f_pattern = f'{self.config.outputs.file.downscaled_pt.split("*")[0]}{num}*'
                flist = glob.glob(f'{self.config.project.directory}outputs/downscaled/{f_pattern}')
                flist.sort()

                ds_list = []
                for file in flist:
                    ds_list.append(xr.open_dataset(file, engine='h5netcdf'))

                fout = f'{self.config.project.directory}outputs/downscaled/{self.config.outputs.file.downscaled_pt.split("*")[0]}{num}.nc'
                ds = xr.concat(ds_list, dim='time')
                ds.to_netcdf(fout, engine='h5netcdf')
                ds = None
>>>>>>> ef4d08ea

            # Delete time slice files.
            for fpat in self.time_splitter.downscaled_flist:
                flist = glob.glob(f'{self.config.project.directory}outputs/downscaled/{fpat}')
                for file in flist:
                    os.remove(file)

        else:
            ta.downscale_climate(self.config.project.directory,
                                 self.toposub.df_centroids,
                                 self.da_horizon,
                                 self.ds_solar,
                                 self.config.dem.epsg,
                                 self.config.project.start,
                                 self.config.project.end,
                                 self.config.toposcale.interpolation_method,
                                 self.config.toposcale.LW_terrain_contribution,
                                 self.config.climate[self.config.project.climate].timestep,
                                 self.config.climate.precip_lapse_rate,
                                 self.config.outputs.file.downscaled_pt,
                                 self.config.project.CPU_cores)

        self.downscaled_pts = ta.read_downscaled(
            self.config.project.directory + 'outputs/downscaled/' + self.config.outputs.file.downscaled_pt)
        # update plotting class variables
        self.plot.ds_down = self.downscaled_pts

    def get_era5(self):
        """
        Funtion to call fetching of ERA5 data
        TODO:
        - merge monthly data into one file (cdo?)- this creates massive slow down!
        """
        lonW = self.config.project.extent.get('lonW') - 0.4
        lonE = self.config.project.extent.get('lonE') + 0.4
        latN = self.config.project.extent.get('latN') + 0.4
        latS = self.config.project.extent.get('latS') - 0.4

        # retreive ERA5 surface data
        fe.retrieve_era5(
            self.config.climate[self.config.project.climate].product,
            self.config.project.start,
            self.config.project.end,
            self.config.climate.path,
            latN, latS, lonE, lonW,
            self.config.climate[self.config.project.climate].timestep,
            self.config.climate[self.config.project.climate].download_threads,
            surf_plev='surf'
        )
        # retrieve era5 plevels
        fe.retrieve_era5(
            self.config.climate[self.config.project.climate].product,
            self.config.project.start,
            self.config.project.end,
            self.config.climate.path,
            latN, latS, lonE, lonW,
            self.config.climate[self.config.project.climate].timestep,
            self.config.climate[self.config.project.climate].download_threads,
            surf_plev='plev',
            plevels=self.config.climate[self.config.project.climate].plevels,
        )

    def get_WMO_observations(self):
        """
        Function to download and parse in-situ data from WMO database
        """
        lonW = self.config.project.extent.get('lonW') - 0.4
        lonE = self.config.project.extent.get('lonE') + 0.4
        latN = self.config.project.extent.get('latN') + 0.4
        latS = self.config.project.extent.get('latS') - 0.4

        df = pd.DataFrame()
        df['dates'] = pd.date_range(self.config.project.start,
                                    self.config.project.end, freq='M')
        df['month'] = df.dates.dt.month
        df['year'] = df.dates.dt.year

        bbox = [latS, lonW, latN, lonE]
        for year in years:
            # API only accept one year request
            tpo.fetch_WMO_insitu_observations(years=year,
                                              months=list(df.month.unique().astype(str)),
                                              bbox=bbox)
        tpo.parse_WMO_insitu_observations()

    def to_cryogrid(self, fname_format='Cryogrid_pt_*.nc', precip_partition='continuous'):
        """
        wrapper function to export toposcale output to cryosgrid format from TopoClass
        
        Args:
            fname_format (str): filename format. point_id is inserted where * is

        """
        path = self.config.project.directory + 'outputs/'
        if 'cluster:labels' in self.toposub.ds_param.keys():
            label_map = True
            da_label = self.toposub.ds_param.cluster_labels
        else:
            label_map = False
            da_label = None
        te.to_cryogrid(self.downscaled_pts,
                       self.toposub.df_centroids,
                       fname_format=fname_format,
                       path=path,
                       label_map=label_map,
                       snow_partition_method=precip_partition,
                       da_label=da_label,
                       climate_dataset_name=self.config.project.climate,
                       project_author=self.config.project.authors)

    def to_fsm(self, fname_format='FSM_pt_*.txt'):
        """
        function to export toposcale output to FSM format
        """
        te.to_fsm(self.downscaled_pts, f'{self.config.project.directory}outputs/' + fname_format)

    def to_crocus(self, fname_format='CROCUS_pt_*.nc', scale_precip=1):
        """
        function to export toposcale output to crocus format .nc. This functions saves one file per point_id
        
        Args:
            fout_format (str): filename format. point_id is inserted where * is
            scale_precip(float): scaling factor to apply on precipitation. Default is 1
        """
        te.to_crocus(self.downscaled_pts,
                     self.toposub.df_centroids,
                     fname_format=f'{self.config.project.directory}outputs/' + fname_format,
                     scale_precip=scale_precip,
                     climate_dataset_name=self.config.project.climate,
                     project_author=self.config.project.authors)

    def to_snowmodel(self, fname_format='Snowmodel_stn_*.csv'):
        """
        function to export toposcale output to snowmodel format .ascii, for single station standard

            fout_format: str, filename format. point_id is inserted where * is
        """
        te.to_micromet_single_station(self.downscaled_pts,
                                      self.toposub.df_centroids,
                                      fname_format=f'{self.config.project.directory}outputs/' + fname_format,
                                      na_values=-9999,
                                      headers=False)

    def to_netcdf(self, file_out='output.nc', variables=None):
        """
        function to export toposcale output to one single generic netcdf format, compressed

        Args:
            file_out (str): name of export file
            variables (list str): list of variable to export. Default exports all variables
        """
        if variables is None:
            variables = list(self.downscaled_pts.keys())

        te.to_netcdf(self.downscaled_pts[variables], f'{self.config.project.directory}outputs/' + file_out, variables)
        print('---> File {} saved'.format(file_out))

    def to_snowpack(self, fname_format='smet_pt_*.smet'):
        """
        function to export toposcale output to FSM format
        """
        te.to_snowpack(self.downscaled_pts, f'{self.config.project.directory}outputs/' + fname_format)

    def to_geotop(self, fname_format='meteo_*.txt'):
        """
        function to export toposcale output to FSM format
        """
        te.to_geotop(self.downscaled_pts, f'{self.config.project.directory}outputs/' + fname_format)

    def to_musa(self,
                fname_met='musa_met.nc',
                fname_labels='musa_labels.nc'):
        """
        function to export TopoPyScale output in a format compatible with MuSa
        MuSa: https://github.com/ealonsogzl/MuSA

        Args:
            fname: filename of the netcdf 
        """

        te.to_musa(ds=self.downscaled_pts,
                   df_pts=self.toposub.df_centroids,
                   da_label=self.toposub.ds_param.cluster_labels,
                   fname_met=fname_met,
                   fname_labels=fname_labels,
                   path=self.config.project.directory + 'outputs/',
                   climate_dataset_name=self.config.project.climate,
                   project_authors=self.config.project.authors
                   )
        print('---> File ready for MuSa {} saved'.format(fname_met))


class Plotting:
    '''
    Sub-Class with plotting functions for topoclass object
    '''

    def __int__(self):
        self.ds_param = None
        self.ds_down = None

    def map_variable(self,
                     var='t',
                     time_step=1,
                     time=None,
                     cmap=plt.cm.RdBu_r,
                     hillshade=True,
                     **kwargs):
        # add logic to check ds_down and ds_param exist.
        tpl.map_variable(self.ds_down,
                         self.ds_param,
                         time_step=time_step,
                         time=time,
                         var=var,
                         cmap=cmap,
                         hillshade=hillshade,
                         **kwargs)

    def map_terrain(self, var='elevation', hillshade=True, **kwargs):
        tpl.map_terrain(self.ds_param,
                        var=var,
                        hillshade=hillshade,
                        **kwargs
                        )

    def map_center_clusters(self,
                            background_var='elevation',
                            cmap=plt.cm.viridis,
                            hillshade=True,
                            **kwargs):
        print('to be implemented')

    def map_clusters(self, **kwargs):
        tp.map_clusters(self.ds_down,
                        self.toposub.ds_param,
                        **kwargs)

    def timeseries(self):
        print('To be implemented')

    def solar_geom(self):
        print('To be implemented')

    def horizon(self):
        print('To be implemented')<|MERGE_RESOLUTION|>--- conflicted
+++ resolved
@@ -11,29 +11,26 @@
     -> output/
 
 """
-import glob
-import os
+import glob, os, sys, shutil
+import pdb
+from pathlib import Path
 import re
-import shutil
-import sys
-from pathlib import Path
-
-import matplotlib.pyplot as plt
-import numpy as np
+from munch import DefaultMunch
 import pandas as pd
 import xarray as xr
-from munch import DefaultMunch
+import numpy as np
+import matplotlib.pyplot as plt
+from TopoPyScale import fetch_era5 as fe
+from TopoPyScale import topo_param as tp
+from TopoPyScale import topo_sub as ts
+from TopoPyScale import fetch_dem as fd
+from TopoPyScale import solar_geom as sg
+from TopoPyScale import topo_scale as ta
+from TopoPyScale import topo_export as te
+from TopoPyScale import topo_plot as tpl
+from TopoPyScale import topo_obs as tpo
+
 from sklearn.preprocessing import StandardScaler
-
-from TopoPyScale import fetch_dem as fd
-from TopoPyScale import fetch_era5 as fe
-from TopoPyScale import solar_geom as sg
-from TopoPyScale import topo_export as te
-from TopoPyScale import topo_obs as tpo
-from TopoPyScale import topo_param as tp
-from TopoPyScale import topo_plot as tpl
-from TopoPyScale import topo_scale as ta
-from TopoPyScale import topo_sub as ts
 
 
 class Topoclass(object):
@@ -456,10 +453,7 @@
             # Concatenate time-splitted outputs along time-dimension
             # TODO: modify code below to concatenate to be parallelized.
             n_digits = len(str(self.toposub.df_centroids.index.max()))
-            ds_list = []
-            out_path_list = []
-
-<<<<<<< HEAD
+
             # clean directory from files with the same downscaled output file pattern (so they get replaced)
             f_pattern_regex = f_pattern.replace('*', '\d+')
             existing_files = sorted(
@@ -472,29 +466,13 @@
                 print(f'Concatenating point {pt_id}')
                 num = str(pt_id).zfill(n_digits)
                 filename = Path(f_pattern.replace('*', num))
-                ds = xr.open_mfdataset(Path(downscaled_dir, f'{filename.stem}*').as_posix())
-                ds_list.append(ds)
-                file = Path(downscaled_dir, filename)
-                out_path_list.append(file)
-                del ds
-            xr.save_mfdataset(ds_list, out_path_list, engine='h5netcdf')
-=======
-            for pt_id in self.toposub.df_centroids.point_id.values:
-                print(f'Concatenating point {pt_id}')
-                num = str(pt_id).zfill(n_digits)
-                f_pattern = f'{self.config.outputs.file.downscaled_pt.split("*")[0]}{num}*'
-                flist = glob.glob(f'{self.config.project.directory}outputs/downscaled/{f_pattern}')
-                flist.sort()
-
-                ds_list = []
-                for file in flist:
-                    ds_list.append(xr.open_dataset(file, engine='h5netcdf'))
-
-                fout = f'{self.config.project.directory}outputs/downscaled/{self.config.outputs.file.downscaled_pt.split("*")[0]}{num}.nc'
+                flist = sorted([file for file in downscaled_dir.glob(f'**/{filename.stem}*')])
+                ds_list = [xr.open_dataset(file, engine='h5netcdf') for file in flist]
+
+                fout = Path(downscaled_dir, filename)
                 ds = xr.concat(ds_list, dim='time')
                 ds.to_netcdf(fout, engine='h5netcdf')
-                ds = None
->>>>>>> ef4d08ea
+                del ds
 
             # Delete time slice files.
             for fpat in self.time_splitter.downscaled_flist:
