--- conflicted
+++ resolved
@@ -86,13 +86,9 @@
                 print("---> no ensemble directory to clean")
 
         # climate path
-<<<<<<< HEAD
         if os.path.isabs(self.config.climate[self.config.project.climate].path):
             self.config.climate.path = self.config.climate[self.config.project.climate].path
-=======
-        if os.path.isabs(self.config.climate.era5.path):
-            self.config.climate.path = self.config.climate.era5.path +"/"
->>>>>>> e133c6ef
+
         else:
             self.config.climate.path = '/'.join((self.config.project.directory, 'inputs/climate/'))
         self.config.climate.tmp_path = '/'.join((self.config.climate.path, 'tmp'))
