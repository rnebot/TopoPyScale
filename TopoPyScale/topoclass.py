--- conflicted
+++ resolved
@@ -89,26 +89,6 @@
             self.config.climate.path = '/'.join((self.config.project.directory, 'inputs/climate/'))
 
         # check if tree directory exists. If not create it
-<<<<<<< HEAD
-        if not os.path.exists('/'.join((self.config.project.directory, 'inputs/'))):
-            os.makedirs('/'.join((self.config.project.directory, 'inputs/')))
-        if not os.path.exists('/'.join((self.config.project.directory, 'outputs/'))):
-            os.makedirs('/'.join((self.config.project.directory, 'outputs/')))
-
-        self.config.climate.path = self.config.climate[self.config.project.climate].path
-        if not os.path.exists(self.config.climate.path):
-            os.makedirs(self.config.climate.path)
-        if not os.path.exists('/'.join((self.config.climate.path, '/tmp/'))):
-            os.makedirs('/'.join((self.config.climate.path, '/tmp')))
-        if not os.path.exists('/'.join((self.config.project.directory, 'outputs/tmp/'))):
-            os.makedirs('/'.join((self.config.project.directory, 'outputs/tmp')))
-        if not os.path.exists('/'.join((self.config.project.directory, 'outputs/downscaled'))):
-            os.makedirs('/'.join((self.config.project.directory, 'outputs/downscaled')))
-
-        self.config.dem.path = self.config.project.directory + '/inputs/dem/'
-        if not os.path.exists('/'.join((self.config.project.directory, 'inputs/dem/'))):
-            os.makedirs('/'.join((self.config.project.directory, 'inputs/dem')))
-=======
         os.makedirs(self.config.climate.path, exist_ok=True)
         os.makedirs('/'.join((self.config.project.directory, 'inputs/climate/tmp')), exist_ok=True)
         os.makedirs('/'.join((self.config.project.directory, 'outputs/tmp')), exist_ok=True)
@@ -117,7 +97,6 @@
         if not self.config.dem.path:
             self.config.dem.path = self.config.project.directory + '/inputs/dem/'
         os.makedirs(self.config.dem.path, exist_ok=True)
->>>>>>> 1a2d5c44
 
         self.config.dem.filepath = self.config.dem.path + self.config.dem.file
         if not os.path.isfile(self.config.dem.filepath):
@@ -477,10 +456,7 @@
 
                 ta.downscale_climate(self.config.project.directory,
                                      self.config.climate.path,
-<<<<<<< HEAD
-=======
                                      self.config.outputs.downscaled,
->>>>>>> 1a2d5c44
                                      self.toposub.df_centroids,
                                      self.da_horizon,
                                      self.ds_solar,
