--- conflicted
+++ resolved
@@ -16,14 +16,11 @@
 
 from TopoPyScale import meteo_util as mu
 from TopoPyScale import topo_utils as tu
-<<<<<<< HEAD
-=======
 from TopoPyScale import topo_param as tp
 from TopoPyScale import topo_sub as ts
 from multiprocessing.dummy import Pool as ThreadPool
 import multiprocessing as mproc
 from pathlib import Path
->>>>>>> 1a32a5d9
 
 
 def compute_scaling_and_offset(da, n=16):
@@ -243,8 +240,6 @@
         fo.to_netcdf(foutput, encoding=encod_dict)
         print('---> File {} saved'.format(foutput))
 
-<<<<<<< HEAD
-=======
 def to_fsm2oshd(ds_down,
                 fsm_param,
                 ds_tvt,
@@ -391,7 +386,7 @@
         else:
             print(f'ERROR: met_file: {file_met} not found')
             return
->>>>>>> 1a32a5d9
+
 
 # ToDo fix issues with to_fsm2oshd (a lot of unused parameters, wrongly named parameters (e.g. fsm_mode) etc. -> Would make the whole topopyscale not work & wasn't able to quick fix. So I outcommented.
 # def to_fsm2oshd(ds_down,
@@ -587,8 +582,7 @@
 #
 #     return
 
-<<<<<<< HEAD
-=======
+
     def write_fsm2oshd_met(ds_pt,
                            ds_tvt,
                            pt_name,
@@ -722,7 +716,7 @@
 
     df_forest.to_pickle(p/'df_forest.pckl')
     return
->>>>>>> 1a32a5d9
+
 
 def to_fsm(ds, fname_format='FSM_pt_*.tx', snow_partition_method='continuous', n_digits=None):
     """
